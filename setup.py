from distutils.core import setup
from catkin_pkg.python_setup import generate_distutils_setup

# fetch values from package.xml
setup_args = generate_distutils_setup(
    packages=['openag_brain'],
    package_dir={'': 'src'},
)

<<<<<<< HEAD
here = path.abspath(path.dirname(__file__))

# Get the long description from the README file
with open(path.join(here, 'README.md'), encoding='utf-8') as f:
    long_description = f.read()

setup(
    name='openag_brain',
    version='0.0.1',
    description='Framework for software modules in an OpenAg food computer',
    long_description=long_description,
    url='https://github.com/OpenAgInitiative/openag_brain',
    author='Open Agriculture Initiative',
    author_email='mitopenag@gmail.com',
    license='GPL',
    classifiers=[
        'Development Status :: 3 - Alpha',
        'Environment :: Console',
        'Framework :: Flask',
        'Intended Audience :: Developers,',
        'License :: OSI Approved :: GNU General Public License v3 (GPLv3)',
        'Natural Language :: English',
        'Operating System :: POSIX :: Linux',
        'Programming Language :: Python :: 3.5',
    ],
    packages=find_packages(),
    namespace_packages=[
        'openag', 'openag.brain', 'openag.brain.modules',
        'openag.brain.module_groups'
    ],
    include_package_data=True,
    install_requires=[
        'couchdb>=1.0.1',
        'flask>=0.10.1',
        'gevent>=1.1.1',
        'flask-cors>=2.1.2',
    ],
    entry_points={
        'console_scripts': [
            'openag_init_db = openag.brain.core.init_db:main',
            'openag_run_modules = openag.brain.core.run_modules:main'
        ]
    }
)
=======
setup(**setup_args)
>>>>>>> f7e9907d
<|MERGE_RESOLUTION|>--- conflicted
+++ resolved
@@ -7,51 +7,4 @@
     package_dir={'': 'src'},
 )
 
-<<<<<<< HEAD
-here = path.abspath(path.dirname(__file__))
-
-# Get the long description from the README file
-with open(path.join(here, 'README.md'), encoding='utf-8') as f:
-    long_description = f.read()
-
-setup(
-    name='openag_brain',
-    version='0.0.1',
-    description='Framework for software modules in an OpenAg food computer',
-    long_description=long_description,
-    url='https://github.com/OpenAgInitiative/openag_brain',
-    author='Open Agriculture Initiative',
-    author_email='mitopenag@gmail.com',
-    license='GPL',
-    classifiers=[
-        'Development Status :: 3 - Alpha',
-        'Environment :: Console',
-        'Framework :: Flask',
-        'Intended Audience :: Developers,',
-        'License :: OSI Approved :: GNU General Public License v3 (GPLv3)',
-        'Natural Language :: English',
-        'Operating System :: POSIX :: Linux',
-        'Programming Language :: Python :: 3.5',
-    ],
-    packages=find_packages(),
-    namespace_packages=[
-        'openag', 'openag.brain', 'openag.brain.modules',
-        'openag.brain.module_groups'
-    ],
-    include_package_data=True,
-    install_requires=[
-        'couchdb>=1.0.1',
-        'flask>=0.10.1',
-        'gevent>=1.1.1',
-        'flask-cors>=2.1.2',
-    ],
-    entry_points={
-        'console_scripts': [
-            'openag_init_db = openag.brain.core.init_db:main',
-            'openag_run_modules = openag.brain.core.run_modules:main'
-        ]
-    }
-)
-=======
-setup(**setup_args)
->>>>>>> f7e9907d
+setup(**setup_args)