--- conflicted
+++ resolved
@@ -650,17 +650,16 @@
       }
     },
     {
-<<<<<<< HEAD
       "_id": "openag_brain:sensor_info_publisher.py",
       "package": "openag_brain",
       "executable": "sensor_info_publisher.py",
       "description": "Publishes information about the active sensors in ROS topics"
-=======
+    },
+    {
       "_id": "openag_brain:expand_diagnostics.py",
       "package": "openag_brain",
       "executable": "expand_diagnostics.py",
       "description": "Reads diagnostic information coming from the arduino, converts the status codes to status messages using configuration information from the database, and republishes the information"
->>>>>>> b0c77dfb
     },
     {
       "_id": "usb_cam:usb_cam_node",
